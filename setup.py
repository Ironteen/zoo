--- conflicted
+++ resolved
@@ -31,11 +31,8 @@
             "pytest-xdist==1.31.0",
             "Pillow==7.1.2",
             "scipy==1.4.1",
-<<<<<<< HEAD
             "snapshottest>=0.5.1",
-=======
             "tensorflow_datasets>=3.1.0",
->>>>>>> 4371140a
         ],
     },
     entry_points="""
